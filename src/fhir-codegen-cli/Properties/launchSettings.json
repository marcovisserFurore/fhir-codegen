--- conflicted
+++ resolved
@@ -75,16 +75,7 @@
             "commandLineArgs": "--output-path ..\\..\\..\\fhir-net-api\\src\\Hl7.Fhir.Core\\Model --load-r2 latest --fhir-spec-directory ..\\..\\fhirVersions --language CSharpFirely --official-expansions-only true",
             "workingDirectory": "$(MSBuildProjectDirectory)"
         },
-<<<<<<< HEAD
         "Firely3 API 1.x": {
-=======
-        "Firely2": {
-            "commandName": "Project",
-            "commandLineArgs": "--output-path ..\\..\\..\\fhir-net-api\\src\\Hl7.Fhir.Core\\Model --load-r2 latest --fhir-spec-directory ..\\..\\fhirVersions --language CSharpFirely --official-expansions-only true",
-            "workingDirectory": "$(MSBuildProjectDirectory)"
-        },
-        "Firely3": {
->>>>>>> a9f7923e
             "commandName": "Project",
             "commandLineArgs": "--output-path ..\\..\\..\\fhir-net-api\\src\\Hl7.Fhir.Core\\Model --load-r3 latest --fhir-spec-directory ..\\..\\fhirVersions --language CSharpFirely --official-expansions-only true",
             "workingDirectory": "$(MSBuildProjectDirectory)"
